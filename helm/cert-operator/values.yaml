project:
  branch: "[[ .Branch ]]"
  commit: "[[ .SHA ]]"
image:
  tag: "[[ .Version ]]"
userID: 1000
groupID: 1000

crd:
  labelSelector: ""

k8sJwtToVaultTokenImage:
  name: giantswarm/k8s-jwt-to-vault-token
  tag: 0.1.0

registry:
  domain: docker.io

resource:
  expirationThreshold: "2160h"

vault:
  address: ""
  ca:
    ttl: "87600h"

workloadCluster:
  kubernetes:
    api:
      endpointBase: ""

provider:
  kind: "aws"

# Add seccomp to pod security context
podSecurityContext:
  runAsNonRoot: true
  seccompProfile:
    type: RuntimeDefault

# Add seccomp to container security context
securityContext:
<<<<<<< HEAD
  seccompProfile:
    type: RuntimeDefault

serviceMonitor:
  enabled: true
  # -- (duration) Prometheus scrape interval.
  interval: "60s"
  # -- (duration) Prometheus scrape timeout.
  scrapeTimeout: "45s"
=======
  default:
    allowPrivilegeEscalation: false
    seccompProfile:
      type: RuntimeDefault
    capabilities:
      drop:
      - ALL
  initContainers:
    allowPrivilegeEscalation: false
    capabilities:
      drop:
      - ALL
>>>>>>> 1061ae74
<|MERGE_RESOLUTION|>--- conflicted
+++ resolved
@@ -40,17 +40,8 @@
 
 # Add seccomp to container security context
 securityContext:
-<<<<<<< HEAD
   seccompProfile:
     type: RuntimeDefault
-
-serviceMonitor:
-  enabled: true
-  # -- (duration) Prometheus scrape interval.
-  interval: "60s"
-  # -- (duration) Prometheus scrape timeout.
-  scrapeTimeout: "45s"
-=======
   default:
     allowPrivilegeEscalation: false
     seccompProfile:
@@ -63,4 +54,10 @@
     capabilities:
       drop:
       - ALL
->>>>>>> 1061ae74
+
+serviceMonitor:
+  enabled: true
+  # -- (duration) Prometheus scrape interval.
+  interval: "60s"
+  # -- (duration) Prometheus scrape timeout.
+  scrapeTimeout: "45s"