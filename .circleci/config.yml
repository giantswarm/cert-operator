--- conflicted
+++ resolved
@@ -49,23 +49,4 @@
             - push-cert-operator-to-quay
           filters:
             tags:
-              only: /^v.*/
-
-      - architect/push-to-app-collection:
-          context: architect
-<<<<<<< HEAD
-          name: push-cert-operator-to-kvm-app-collection
-          app_name: "cert-operator"
-          app_collection_repo: "kvm-app-collection"
-=======
-          name: push-cert-operator-to-aws-app-collection
-          app_name: "cert-operator"
-          app_collection_repo: "aws-app-collection"
->>>>>>> 9996369f
-          requires:
-            - push-cert-operator-to-control-plane-app-catalog
-          filters:
-            branches:
-              ignore: /.*/
-            tags:
               only: /^v.*/