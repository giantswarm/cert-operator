--- conflicted
+++ resolved
@@ -1,10 +1,5 @@
-<<<<<<< HEAD
-hash: bf483eb9f119c07d60c88f078aecba41bbb1eaf4066af7c17286015f80c39eb6
-updated: 2017-10-13T12:48:00.865666985+02:00
-=======
-hash: 6dd190af3fd1cbd042399da3c6e0ecedd13d37afbebb20f5fa07d9d5171e0302
-updated: 2017-10-14T22:04:14.664576703+02:00
->>>>>>> d16fa9d5
+hash: 89e140d153e515f5886c31d2d7c0b8c88b4ba314631df3698f80566d828d257d
+updated: 2017-10-14T22:32:46.21021194+02:00
 imports:
 - name: github.com/beorn7/perks
   version: 3ac7bf7a47d159a033b107610db8a1b6575507a4
@@ -37,10 +32,6 @@
   version: 73d445a93680fa1a78ae23a5839bad48f32ba1ee
 - name: github.com/giantswarm/certctl
   version: 7f97887a2609dac20b2768c8f97eac97c79dd615
-  subpackages:
-  - service/cert-signer
-  - service/role
-  - service/spec
 - name: github.com/giantswarm/certificatetpr
   version: 02983fbbe2165d6acd9e6cb081ace6769311d67a
 - name: github.com/giantswarm/k8shealthz
@@ -81,26 +72,30 @@
   subpackages:
   - memory
 - name: github.com/giantswarm/operatorkit
-<<<<<<< HEAD
-  version: 53da8cd36ce876d8d3dfe9c0bada1b11d9758926
-  subpackages:
-  - client/k8s
-  - context/deletionallowedcontext
-=======
   version: 98c6de5ed3f51c956402ec46bdbf473f6394bb64
   subpackages:
->>>>>>> d16fa9d5
+  - client/k8sclient
   - framework
   - framework/context/canceledcontext
+  - framework/context/deletionallowedcontext
   - framework/resource/logresource
   - framework/resource/metricsresource
   - framework/resource/retryresource
   - informer
   - tpr
+- name: github.com/giantswarm/vaultcrt
+  version: 33463f0c4971491cdc48d5965c966077182c329e
+  subpackages:
+  - key
 - name: github.com/giantswarm/vaulthealthz
   version: 383f97510e39ec4e653fa320c5672b9eb166a53d
 - name: github.com/giantswarm/vaultpki
-  version: 4815f9badfd313bee8206fd9e88415e730d1d3cd
+  version: 5a755c428f1c823796a48478e973d84b8b5818ba
+  subpackages:
+  - key
+  - vaultpkitest
+- name: github.com/giantswarm/vaultrole
+  version: 320d40f6905d75bb54e1076051113e1835965ae5
   subpackages:
   - key
 - name: github.com/go-kit/kit
